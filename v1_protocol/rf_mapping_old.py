import numpy as np
import matplotlib.pyplot as plt
import seaborn as sns
import pandas as pd
from oneibl.one import ONE
from pathlib import Path
import alf.io


def compute_rfs(spike_times, spike_clusters, stimulus_times, stimulus, lags=8, binsize=0.025):
    """
    Compute receptive fields from locally sparse noise stimulus for all recorded neurons; uses a
    PSTH-like approach that averages responses from each neuron for each pixel flip
    :param spike_times: array of spike times
    :param spike_clusters: array of cluster ids associated with each entry of `spike_times`
    :param stimulus_times: (M,) array of stimulus presentation times
    :param stimulus: (M, y_pix, x_pix) array of pixel values
    :param lags: temporal dimension of receptive field
    :param binsize: length of each lag (seconds)
    :return: dictionary of "on" and "off" receptive fields (values are lists); each rf is
        [t, y_pix, x_pix]
    """

    from brainbox.processing import bincount2D

    cluster_ids = np.unique(spike_clusters)
    n_clusters = len(cluster_ids)
    _, y_pix, x_pix = stimulus.shape
    stimulus = stimulus.astype('float')
    subs = ['on', 'off']
    rfs = {sub: np.zeros(shape=(n_clusters, y_pix, x_pix, lags + 1)) for sub in subs}
    flips = {sub: np.zeros(shape=(y_pix, x_pix)) for sub in subs}

    gray = np.median(stimulus)
    # loop over time points
    for i, t in enumerate(stimulus_times):
        # skip first frame since we're looking for pixels that flipped
        if i == 0:
            continue
        # find pixels that flipped
        frame_change = stimulus[i, :, :] - gray
        ys, xs = np.where((frame_change != 0) & (stimulus[i - 1, :, :] == gray))
        # loop over changed pixels
        for y, x in zip(ys, xs):
            if frame_change[y, x] > 0:  # gray -> white
                sub = 'on'
            else:  # black -> white
                sub = 'off'
            # bin spikes in the binsize*lags seconds following this flip
            t_beg = t
            t_end = t + binsize * lags
            idxs_t = (spike_times >= t_beg) & (spike_times < t_end)
            binned_spikes, _, cluster_idxs = bincount2D(
                spike_times[idxs_t], spike_clusters[idxs_t], xbin=binsize, xlim=[t_beg, t_end])
            # insert these binned spikes into the rfs
            _, cluster_idxs, _ = np.intersect1d(cluster_ids, cluster_idxs, return_indices=True)
            rfs[sub][cluster_idxs, y, x, :] += binned_spikes
            # record flip
            flips[sub][y, x] += 1

    # normalize spikes by number of flips
    for sub in rfs:
        for y in range(y_pix):
            for x in range(x_pix):
                if flips[sub][y, x] != 0:
                    rfs[sub][:, y, x, :] /= flips[sub][y, x]

    # turn into list
    rfs_list = {}
    for sub in subs:
        rfs_list[sub] = [rfs[sub][i, :, :, :] for i in range(n_clusters)]
    return rfs_list


def compute_rfs_corr(spike_times, spike_clusters, stimulus_times, stimulus, lags=8, binsize=0.025):
    """
    Compute receptive fields from locally sparse noise stimulus for all
    recorded neurons; uses a reverse correlation approach
    :param spike_times: array of spike times
    :param spike_clusters: array of cluster ids associated with each entry of `spikes`
    :param stimulus_times: (M,) array of stimulus presentation times
    :param stimulus: (M, y_pix, x_pix) array of pixel values
    :param lags: temporal dimension of receptive field
    :param binsize: length of each lag (seconds)
    :return: dictionary of "on" and "off" receptive fields (values are lists); each
        rf is [t, y_pix, x_pix]
    """

    from brainbox.processing import bincount2D
    from scipy.signal import correlate

    # bin spikes
    indx_t = (spike_times > np.min(stimulus_times)) & \
             (spike_times < np.max(stimulus_times))
    binned_spikes, ts_binned_spikes, cluster_ids = bincount2D(
        spike_times[indx_t], spike_clusters[indx_t], xbin=binsize)
    n_clusters = len(cluster_ids)

    _, y_pix, x_pix = stimulus.shape
    stimulus = stimulus.astype('float')
    gray = np.median(stimulus)

    subs = ['on', 'off']
    rfs = {sub: np.zeros(shape=(n_clusters, y_pix, x_pix, lags + 1)) for sub in subs}

    # for indexing output of convolution
    i_end = binned_spikes.shape[1]
    i_beg = i_end - lags

    for sub in subs:
        for y in range(y_pix):
            for x in range(x_pix):
                # find times that pixels flipped
                diffs = np.concatenate([np.diff(stimulus[:, y, x]), [0]])
                if sub == 'on':  # gray -> white
                    changes = (diffs > 0) & (stimulus[:, y, x] == gray)
                else:
                    changes = (diffs < 0) & (stimulus[:, y, x] == gray)
                t_change = np.where(changes)[0]

                # put on same timescale as neural activity
                binned_stim = np.zeros(shape=ts_binned_spikes.shape)
                for t in t_change:
                    stim_time = stimulus_times[t]
                    # find nearest time in binned spikes
                    idx = np.argmin((ts_binned_spikes - stim_time) ** 2)
                    binned_stim[idx] = 1

                for n in range(n_clusters):
                    # cross correlate signal with spiking activity
                    # NOTE: scipy's correlate function is appx two orders of
                    # magnitude faster than numpy's correlate function on
                    # relevant data size; perhaps scipy uses FFT? Not in docs.
                    cc = correlate(binned_stim, binned_spikes[n, :], mode='full')
                    rfs[sub][n, y, x, :] = cc[i_beg:i_end + 1]

    # turn into list
    rfs_list = {}
    for sub in subs:
        rfs_list[sub] = [rfs[sub][i, :, :, :] for i in range(n_clusters)]
    return rfs_list


def find_peak_responses(rfs):
    """
    Find peak response across time, space, and receptive field type ("on" and
    "off")
    :param rfs: dictionary of receptive fields (output of `compute_rfs`); each
        rf is of size [t, y_pix, y_pix]
    :return: dictionary containing peak rf time slice for both "on" and "off"
        rfs (values are lists)
    """
    rfs_peak = {key: [] for key in rfs.keys()}
    # loop over rf type
    for sub_type, subs in rfs.items():
        # loop over clusters
        for sub in subs:
            # max over space for each time point
            s_max = np.max(sub, axis=(0, 1))
            # take time point with largest max
            rfs_peak[sub_type].append(sub[:, :, np.argmax(s_max)])
    return rfs_peak


def interpolate_rfs(rfs, bin_scale):
    """
    Bilinear interpolation of receptive fields
    :param rfs: dictionary of receptive fields (single time slice)
    :param bin_scale: scaling factor to determine number of bins for interpolation;
        e.g. bin_scale=0.5 doubles the number of bins in both directions
    :return: dictionary of interpolated receptive fields (values are lists)
    """
    from scipy.interpolate import interp2d
    rfs_interp = {'on': [], 'off': []}
    x_pix, y_pix = rfs['on'][0].shape
    x_grid = np.arange(x_pix)
    y_grid = np.arange(y_pix)
    x_grid_new = np.arange(-0.5, x_pix, bin_scale)
    y_grid_new = np.arange(-0.5, y_pix, bin_scale)
    # loop over rf type
    for sub_type, subs in rfs.items():
        # loop over clusters
        for sub in subs:
            f = interp2d(y_grid, x_grid, sub)
            rfs_interp[sub_type].append(f(y_grid_new, x_grid_new))
    return rfs_interp


def extract_blob(array, y, x):
    """
    Extract contiguous blob of `True` values in a boolean array starting at the
    point (y, x)
    :param array: 2D boolean array
    :param y: initial y pixel
    :param x: initial x pixel
    :return: list of blob indices
    """
    y_pix, x_pix = array.shape
    blob = []
    pixels_to_check = [[y, x]]
    while len(pixels_to_check) != 0:
        pixel = pixels_to_check.pop(0)
        blob.append(pixel)
        y = pixel[0]
        x = pixel[1]
        # check N, S, E, W
        for idx in [[y - 1, x], [y + 1, x], [y, x + 1], [y, x - 1]]:
            if idx in blob:
                continue
            # check boundaries
            xi = idx[0]
            yi = idx[1]
            if (0 <= yi < y_pix) and (0 <= xi < x_pix):
                if array[xi, yi] and idx not in pixels_to_check:
                    pixels_to_check.append(idx)
    return blob


def extract_blobs(array):
    """
    Extract contiguous blobs of `True` values in a boolean array
    :param array: 2D boolean array
    :return: list of lists of blob indices
    """
    y_pix, x_pix = array.shape
    processed_pix = []
    blobs = []
    for y in range(y_pix):
        for x in range(x_pix):
            # find a blob starting at this point
            if not array[y, x]:
                continue
            if [y, x] in processed_pix:
                continue
            blob = extract_blob(array, y, x)
            for pixel in blob:
                processed_pix.append(pixel)
            blobs.append(blob)
    return blobs


def find_contiguous_pixels(rfs, threshold=0.35):
    """
    Calculate number of contiguous pixels in a thresholded version of the
    receptive field
    :param rfs: dictionary of receptive fields (single time slice)
    :param threshold: pixels below this fraction of the maximum firing are set
        to zero before contiguous pixels are calculated
    :return: dictionary of contiguous pixels for each rf type ("on and "off")
    """

    # store results
    n_clusters = len(rfs['on'])
    max_fr = np.zeros(n_clusters)
    contig_pixels = {'on': np.zeros(n_clusters), 'off': np.zeros(n_clusters)}

    # compute max firing rate for each cluster
    for sub_type, subs in rfs.items():
        for n, sub in enumerate(subs):
            max_fr[n] = np.max([max_fr[n], np.max(sub)])

    # compute max number of contiguous pixels
    for sub_type, subs in rfs.items():
        for n, sub in enumerate(subs):
            # compute rf mask using threshold
            rf_mask = sub > (threshold * max_fr[n])
            # extract contiguous pixels (blobs)
            blobs = extract_blobs(rf_mask)
            # save size of largest blob
            if len(blobs) != 0:
                contig_pixels[sub_type][n] = np.max(
                    [len(blob) for blob in blobs])

    return contig_pixels


def compute_rf_areas(rfs, bin_scale=0.5, threshold=0.35):
    """
    Compute receptive field areas as described in:
    Durand et al. 2016
    "A Comparison of Visual Response Properties in the Lateral Geniculate Nucleus
    and Primary Visual Cortex of Awake and Anesthetized Mice"
    :param rfs: dictionary of receptive fields (dict keys are 'on' and 'off');
        output of `compute_rfs`
    :param bin_scale: scaling for interpolation (e.g. 0.5 doubles bins)
    :param threshold: pixels below this fraction of the maximum firing are set
        to zero before contiguous pixels are calculated
    :return: dictionary of receptive field areas for each type ("on" and "off")
    """

    # "the larger of the ON and OFF peak responses was taken to be the maximum
    # firing rate of the cluster"
    peaks = find_peak_responses(rfs)

    # "the trial-averaged mean firing rates within the peak bins were then used
    # to estimate the sizes of the ON and OFF subfields...we interpolated each
    # subfield using a 2D bilinear interpolation."
    peaks_interp = interpolate_rfs(peaks, bin_scale=bin_scale)

    # "All pixels in the interpolated grids that were <35% of the cluster's
    # maximum firing rate were set to zero and a contiguous non-zero set of
    # pixels, including the peak pixel, were isolated"
    contig_pixels = find_contiguous_pixels(peaks_interp, threshold=threshold)

    return contig_pixels


def plot_rf_distributions(rf_areas, plot_type='box'):
    """
    :param rf_areas:
    :param plot_type: 'box' | 'hist'
    :return: figure handle
    """

    # put results into dataframe for easier plotting
    results = []
    for sub_type, areas in rf_areas.items():
        for i, area in enumerate(areas):
            results.append(pd.DataFrame({
                'cluster_id': i,
                'area': area,
                'Subfield': sub_type.upper()}, index=[0]))
    results_pd = pd.concat(results, ignore_index=True)
    # leave out non-responsive clusters
    data_queried = results_pd[results_pd.area != 0]

    if plot_type == 'box':

        splt = sns.catplot(
            x='Subfield', y='area', kind='box', data=data_queried)
        splt.fig.axes[0].set_yscale('log')
        splt.fig.axes[0].set_ylabel('RF Area (pixels$^2$)')
        splt.fig.axes[0].set_ylim([1e-1, 1e4])

    elif plot_type == 'hist':
        bins = 10 ** (np.arange(-1, 4.25, 0.25))
        xmin = 1e-1
        xmax = 1e4
        ymin = 1e0
        ymax = 1e3
        splt = plt.figure(figsize=(12, 4))

        plt.subplot(121)
        plt.hist(data_queried[data_queried.Subfield == 'ON']['area'], bins=bins, log=True)
        plt.xlabel('RF Area (pixels)')
        plt.xscale('log')
        plt.xlim([xmin, xmax])
        plt.ylim([ymin, ymax])
        plt.ylabel('Cluster count')
        plt.title('ON Subfield')

        plt.subplot(122)
        plt.hist(data_queried[data_queried.Subfield == 'OFF']['area'], bins=bins, log=True)
        plt.xlabel('RF Area (pixels)')
        plt.xscale('log')
        plt.xlim([xmin, xmax])
        plt.ylim([ymin, ymax])
        plt.title('OFF Subfield')

    plt.show()

    return splt


def histograms_rf_areas(session_path, clusters=None, 
                        params={'bin_sz': .05, 'lags': 4, 'method': 'corr'}):

    # user options
    BINSIZE = params['bin_sz']  # sec
    LAGS = params['lags']  # number of bins for calculating RF
    METHOD = params['method']  # 'corr' | 'sta'

    # load objects
    spikes = alf.io.load_object(session_path, 'spikes')
<<<<<<< HEAD

    if cluster_ids_summary == None:
        print('All clusters are used')
        Clusters = spikes['clusters']
        Times = spikes['times']

    if cluster_ids_summary != None:
        print('Only a subset of all clusters are used')
        Mask = np.isin(spikes['clusters'], cluster_ids_summary)
        Clusters = spikes['clusters'][Mask]
        Times = spikes['times'][Mask]

=======
>>>>>>> 0905e853
    rfmap = alf.io.load_object(session_path, '_iblcertif_.rfmap')
    rf_stim_times = rfmap['rfmap.times.00']
    rf_stim = rfmap['rfmap.stims.00'].astype('float')
    
    # Get mask for spikes
    if clusters is None:  # assume we are using all clusters
        mask = np.ones_like(spikes['times'])
        print('All clusters are shown')
    else:  # use given subset of clusters
        mask = np.isin(spikes['clusters'], clusters)
        print('Only a subset of all clusters is shown')

    # compute receptive fields
    if METHOD == 'sta':
        # method in Durand et al 2016; ~9 min for 700 units on a single cpu core
        print('computing receptive fields...', end='')
        rfs = compute_rfs(spikes.times[mask], spikes.clusters[mask], rf_stim_times, rf_stim,
                          lags=LAGS, binsize=BINSIZE)
        print('done')
    elif METHOD == 'corr':
        # reverse correlation method; ~3 min for 700 units on a single cpu core
        print('computing receptive fields...', end='')
        rfs = compute_rfs_corr(spikes.times[mask], spikes.clusters[mask], rf_stim_times, rf_stim,
                               lags=LAGS, binsize=BINSIZE)
        print('done')
    else:
        raise NotImplementedError('The %s method to compute rfs is not implemented' % METHOD)

    print('computing receptive field areas...', end='')
    rf_areas = compute_rf_areas(rfs)
    print('done')

    fig = plot_rf_distributions(rf_areas, plot_type='hist')
    return fig


#if __name__ == '__main__':

#    from pathlib import Path
#    from oneibl.one import ONE
#    import alf.io as ioalf

#    # user options
#    BINSIZE = 0.05  # sec
#    LAGS = 4  # number of bins for calculating RF
#    METHOD = 'corr'  # 'corr' | 'sta'

#    # get the data from flatiron and the current folder
#    one = ONE()
#    eid = one.search(subject='ZM_2104', date='2019-09-19', number=1)
#    D = one.load(eid[0], clobber=False, download_only=True)
#    session_path = Path(D.local_path[0]).parent

#    # load objects
#    spikes = ioalf.load_object(session_path, 'spikes')
#    rfmap = ioalf.load_object(session_path, '_iblcertif_.rfmap')
#    rf_stim_times = rfmap['rfmap.times.00']
#    rf_stim = rfmap['rfmap.stims.00'].astype('float')

#    # compute receptive fields
#    if METHOD == 'sta':
#        # method in Durand et al 2016; ~9 min for 700 units on a single cpu core
#        print('computing receptive fields...', end='')
#        rfs = compute_rfs(
#            spikes.times, spikes.clusters, rf_stim_times, rf_stim, lags=LAGS, binsize=BINSIZE)
#        print('done')
#    elif METHOD == 'corr':
#        # reverse correlation method; ~3 min for 700 units on a single cpu core
#        print('computing receptive fields...', end='')
#        rfs = compute_rfs_corr(
#            spikes.times, spikes.clusters, rf_stim_times, rf_stim, lags=LAGS, binsize=BINSIZE)
#        print('done')
#    else:
#        raise NotImplementedError('The %s method to compute rfs is not implemented' % METHOD)

#    print('computing receptive field areas...', end='')
#    rf_areas = compute_rf_areas(rfs)
#    print('done')

#    fig = plot_rf_distributions(rf_areas, plot_type='hist')<|MERGE_RESOLUTION|>--- conflicted
+++ resolved
@@ -372,21 +372,6 @@
 
     # load objects
     spikes = alf.io.load_object(session_path, 'spikes')
-<<<<<<< HEAD
-
-    if cluster_ids_summary == None:
-        print('All clusters are used')
-        Clusters = spikes['clusters']
-        Times = spikes['times']
-
-    if cluster_ids_summary != None:
-        print('Only a subset of all clusters are used')
-        Mask = np.isin(spikes['clusters'], cluster_ids_summary)
-        Clusters = spikes['clusters'][Mask]
-        Times = spikes['times'][Mask]
-
-=======
->>>>>>> 0905e853
     rfmap = alf.io.load_object(session_path, '_iblcertif_.rfmap')
     rf_stim_times = rfmap['rfmap.times.00']
     rf_stim = rfmap['rfmap.stims.00'].astype('float')
